--- conflicted
+++ resolved
@@ -205,16 +205,7 @@
 	return rri.metadataMatchCriteria
 }
 
-<<<<<<< HEAD
-func (rri *RouteRuleImplBase) matchRoute(headers map[string]string, randomValue uint64) bool {
-=======
-// todo
-func (rri *RouteRuleImplBase) finalizePathHeader(headers map[string]string, matchedPath string) {
-
-}
-
 func (rri *RouteRuleImplBase) matchRoute(headers types.HeaderMap, randomValue uint64) bool {
->>>>>>> d087139e
 	// todo check runtime
 	// 1. match headers' KV
 	if !ConfigUtilityInst.MatchHeaders(headers, rri.configHeaders) {
