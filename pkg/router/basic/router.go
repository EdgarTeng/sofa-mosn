--- conflicted
+++ resolved
@@ -2,13 +2,6 @@
 
 import (
 	"errors"
-<<<<<<< HEAD
-	"gitlab.alipay-inc.com/afe/mosn/pkg/api/v2"
-	"gitlab.alipay-inc.com/afe/mosn/pkg/protocol"
-	"gitlab.alipay-inc.com/afe/mosn/pkg/router"
-	"gitlab.alipay-inc.com/afe/mosn/pkg/types"
-=======
->>>>>>> 52d54df7
 	"time"
 
 	"gitlab.alipay-inc.com/afe/mosn/pkg/api/v2"
@@ -108,16 +101,7 @@
 	//	return nil
 	//}
 
-<<<<<<< HEAD
-	if srr.service == service {
-		return srr
-	} else {
-		return nil
-	}
-
-=======
 	return srr
->>>>>>> 52d54df7
 }
 
 func (srr *basicRouter) RedirectRule() types.RedirectRule {
