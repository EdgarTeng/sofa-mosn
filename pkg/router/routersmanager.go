--- conflicted
+++ resolved
@@ -84,11 +84,7 @@
 	if v, ok := rm.routersMap.Load(routerConfig.RouterConfigName); ok {
 		// NewRouteMatcher has error, doesn't update
 		if err != nil {
-<<<<<<< HEAD
-			log.DefaultLogger.Errorf("AddOrUpdateRouters, update router:%s error: " + err.Error(),routerConfig.RouterConfigName)
-=======
 			log.DefaultLogger.Errorf("AddOrUpdateRouters, update router:%s error:" + err.Error(),routerConfig.RouterConfigName)
->>>>>>> b736b89f
 			return err
 		}
 
@@ -96,11 +92,7 @@
 		if primaryRouters, ok := v.(*RoutersWrapper); ok {
 			primaryRouters.mux.Lock()
 			defer primaryRouters.mux.Unlock()
-<<<<<<< HEAD
-			log.DefaultLogger.Debugf("AddOrUpdateRouters, update router:%s success ",routerConfig.RouterConfigName)
-=======
 			log.DefaultLogger.Debugf("AddOrUpdateRouters, update router:%s success",routerConfig.RouterConfigName)
->>>>>>> b736b89f
 			primaryRouters.routers = routers
 		}
 	} else {
@@ -113,11 +105,7 @@
 			return err
 			// new routers
 		} else {
-<<<<<<< HEAD
-			log.DefaultLogger.Debugf("AddOrUpdateRouters, add router %s success:",routerConfig.RouterConfigName)
-=======
 			log.DefaultLogger.Debugf("AddOrUpdateRouters, add router %s success",routerConfig.RouterConfigName)
->>>>>>> b736b89f
 			rm.routersMap.Store(routerConfig.RouterConfigName, &RoutersWrapper{
 				routers: routers,
 			})
