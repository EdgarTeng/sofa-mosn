--- conflicted
+++ resolved
@@ -21,11 +21,9 @@
 
 	ListenerTag() uint64
 
-<<<<<<< HEAD
 	ListenerFD() (uintptr, error)
-=======
+
 	PerConnBufferLimitBytes() uint32
->>>>>>> 0ee74348
 
 	SetListenerCallbacks(cb ListenerCallbacks)
 
