--- conflicted
+++ resolved
@@ -95,13 +95,8 @@
 
 // Represents a subset of an original HostSet.
 type HostSubset interface {
-<<<<<<< HEAD
 	
 	UpdateHostSubset(hostsAdded []Host, hostsRemoved []Host, predicate HostPredicate)
-
-=======
-	Update(hostsAdded []Host, hostsRemoved []Host, predicate HostPredicate)
->>>>>>> ded6c8dc
 	//	TriggerCallbacks()   todo
 	Empty() bool
 	
