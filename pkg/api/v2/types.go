package v2

import (
	"net"
	"time"
)

type Metadata struct {
}

type ClusterType string

const (
	STATIC_CLUSTER ClusterType = "STATIC"
	SIMPLE_CLUSTER ClusterType = "SIMPLE"
)

type LbType string

const (
	LB_RANDOM     LbType = "LB_RANDOM"
	LB_ROUNDROBIN LbType = "LB_ROUNDROBIN"
)

type Cluster struct {
	Name                 string
	ClusterType          ClusterType
	LbType               LbType
	MaxRequestPerConn    uint64
<<<<<<< HEAD
	ConnBufferLimitBytes int
	HealthCheck 		 HealthCheck
=======
	ConnBufferLimitBytes uint32
>>>>>>> 0ee74348
}

type Host struct {
	Address  string
	Hostname string
	Weight   uint32
}

type ListenerConfig struct {
	Name                                  string
	Addr                                  string
	ListenerTag                           uint64
	ListenerScope                         string
	BindToPort                            bool
	PerConnBufferLimitBytes               uint32
	HandOffRestoredDestinationConnections bool
}

type AccessLog struct {
	Path   string
	Format string
	// todo: add log filters
}

type TcpRoute struct {
	Cluster          string
	SourceAddrs      []net.Addr
	DestinationAddrs []net.Addr
}

type TcpProxy struct {
	Routes     []*TcpRoute
	AccessLogs []*AccessLog
}

type RpcRoute struct {
	Name    string
	Service string
	Cluster string
}

type RpcProxy struct {
	Routes []*RpcRoute
}

type FaultInject struct {
	DelayPercent  uint32
	DelayDuration uint64
}

type Proxy struct {
	DownstreamProtocol string
	UpstreamProtocol   string
	Routes             []*BasicServiceRoute
	AccessLogs         []*AccessLog
}

type BasicServiceRoute struct {
	Name          string
	Service       string
	Cluster       string
	GlobalTimeout time.Duration
	RetryPolicy   *RetryPolicy
}

type RetryPolicy struct {
	RetryOn      bool
	RetryTimeout time.Duration
	NumRetries   int
}

type HealthCheck struct {
	Timeout            time.Duration
	HealthyThreshold   uint32
	UnhealthyThreshold uint32
	Interval           time.Duration
	IntervalJitter     time.Duration
	CheckPath          string
	ServiceName        string
}

type HealthCheckFilter struct {
	PassThrough                 bool
	CacheTime                   time.Duration
	Endpoint                    string
	ClusterMinHealthyPercentage map[string]float32
}<|MERGE_RESOLUTION|>--- conflicted
+++ resolved
@@ -27,12 +27,9 @@
 	ClusterType          ClusterType
 	LbType               LbType
 	MaxRequestPerConn    uint64
-<<<<<<< HEAD
-	ConnBufferLimitBytes int
+
+	ConnBufferLimitBytes uint32
 	HealthCheck 		 HealthCheck
-=======
-	ConnBufferLimitBytes uint32
->>>>>>> 0ee74348
 }
 
 type Host struct {
