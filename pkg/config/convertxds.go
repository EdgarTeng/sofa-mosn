/*
 * Licensed to the Apache Software Foundation (ASF) under one or more
 * contributor license agreements.  See the NOTICE file distributed with
 * this work for additional information regarding copyright ownership.
 * The ASF licenses this file to You under the Apache License, Version 2.0
 * (the "License"); you may not use this file except in compliance with
 * the License.  You may obtain a copy of the License at
 *
 *     http://www.apache.org/licenses/LICENSE-2.0
 *
 * Unless required by applicable law or agreed to in writing, software
 * distributed under the License is distributed on an "AS IS" BASIS,
 * WITHOUT WARRANTIES OR CONDITIONS OF ANY KIND, either express or implied.
 * See the License for the specific language governing permissions and
 * limitations under the License.
 */

package config

import (
	"fmt"
	"net"
	"strings"
	"time"

	"github.com/alipay/sofa-mosn/pkg/api/v2"
	"github.com/alipay/sofa-mosn/pkg/log"
	"github.com/alipay/sofa-mosn/pkg/protocol"
	"github.com/alipay/sofa-mosn/pkg/router"
	xdsxproxy "github.com/alipay/sofa-mosn/pkg/xds-config-model/filter/network/x_proxy/v2"
	"github.com/alipay/sofa-mosn/pkg/xds/v2/rds"
	xdsapi "github.com/envoyproxy/go-control-plane/envoy/api/v2"
	xdsauth "github.com/envoyproxy/go-control-plane/envoy/api/v2/auth"
	xdscluster "github.com/envoyproxy/go-control-plane/envoy/api/v2/cluster"
	xdscore "github.com/envoyproxy/go-control-plane/envoy/api/v2/core"
	xdsendpoint "github.com/envoyproxy/go-control-plane/envoy/api/v2/endpoint"
	xdslistener "github.com/envoyproxy/go-control-plane/envoy/api/v2/listener"
	xdsroute "github.com/envoyproxy/go-control-plane/envoy/api/v2/route"
	xdsaccesslog "github.com/envoyproxy/go-control-plane/envoy/config/accesslog/v2"
	xdshttpfault "github.com/envoyproxy/go-control-plane/envoy/config/filter/http/fault/v2"
	xdshttp "github.com/envoyproxy/go-control-plane/envoy/config/filter/network/http_connection_manager/v2"
	xdstcp "github.com/envoyproxy/go-control-plane/envoy/config/filter/network/tcp_proxy/v2"
	xdsutil "github.com/envoyproxy/go-control-plane/pkg/util"
	"github.com/gogo/protobuf/types"
	"github.com/golang/protobuf/jsonpb"
	"istio.io/api/mixer/v1/config/client"
)

// support network filter list
var supportFilter = map[string]bool{
	xdsutil.HTTPConnectionManager: true,
	xdsutil.TCPProxy:              true,
	v2.RPC_PROXY:                  true,
	v2.X_PROXY:                    true,
	v2.MIXER:                      true,
}

var httpBaseConfig = map[string]bool{
	xdsutil.HTTPConnectionManager: true,
	v2.RPC_PROXY:                  true,
}

// istio stream filter names, which is quite different from mosn
const (
	IstioFault  = "envoy.fault"
	IstioRouter = "envoy.router"
	IstioCors   = "envoy.cors"
)

// todo add streamfilters parse
func convertListenerConfig(xdsListener *xdsapi.Listener) *v2.Listener {
	if !isSupport(xdsListener) {
		return nil
	}

	listenerConfig := &v2.Listener{
		ListenerConfig: v2.ListenerConfig{
			Name:       xdsListener.GetName(),
			BindToPort: convertBindToPort(xdsListener.GetDeprecatedV1()),
			Inspector:  true,
			HandOffRestoredDestinationConnections: xdsListener.GetUseOriginalDst().GetValue(),
			AccessLogs:                            convertAccessLogs(xdsListener),
			LogPath:                               "stdout",
		},
		Addr: convertAddress(&xdsListener.Address),
		PerConnBufferLimitBytes: xdsListener.GetPerConnectionBufferLimitBytes().GetValue(),
		LogLevel:                uint8(log.INFO),
	}

	// virtual listener need none filters
	if listenerConfig.Name == "virtual" {
		return listenerConfig
	}

	listenerConfig.FilterChains = convertFilterChains(xdsListener.GetFilterChains())

	if listenerConfig.FilterChains != nil &&
		len(listenerConfig.FilterChains) == 1 &&
		listenerConfig.FilterChains[0].Filters != nil {
		listenerConfig.StreamFilters = convertStreamFilters(&xdsListener.FilterChains[0].Filters[0])
	}

	listenerConfig.DisableConnIo = GetListenerDisableIO(&listenerConfig.FilterChains[0])

	return listenerConfig
}

func convertClustersConfig(xdsClusters []*xdsapi.Cluster) []*v2.Cluster {
	if xdsClusters == nil {
		return nil
	}
	clusters := make([]*v2.Cluster, 0, len(xdsClusters))
	for _, xdsCluster := range xdsClusters {
		cluster := &v2.Cluster{
			Name:                 xdsCluster.GetName(),
			ClusterType:          convertClusterType(xdsCluster.GetType()),
			LbType:               convertLbPolicy(xdsCluster.GetLbPolicy()),
			LBSubSetConfig:       convertLbSubSetConfig(xdsCluster.GetLbSubsetConfig()),
			MaxRequestPerConn:    xdsCluster.GetMaxRequestsPerConnection().GetValue(),
			ConnBufferLimitBytes: xdsCluster.GetPerConnectionBufferLimitBytes().GetValue(),
			HealthCheck:          convertHealthChecks(xdsCluster.GetHealthChecks()),
			CirBreThresholds:     convertCircuitBreakers(xdsCluster.GetCircuitBreakers()),
			OutlierDetection:     convertOutlierDetection(xdsCluster.GetOutlierDetection()),
			Hosts:                convertClusterHosts(xdsCluster.GetHosts()),
			Spec:                 convertSpec(xdsCluster),
			TLS:                  convertTLS(xdsCluster.GetTlsContext()),
		}

		clusters = append(clusters, cluster)
	}

	return clusters
}

func convertEndpointsConfig(xdsEndpoint *xdsendpoint.LocalityLbEndpoints) []v2.Host {
	if xdsEndpoint == nil {
		return nil
	}
	hosts := make([]v2.Host, 0, len(xdsEndpoint.GetLbEndpoints()))
	for _, xdsHost := range xdsEndpoint.GetLbEndpoints() {
		var address string
		if xdsAddress, ok := xdsHost.GetEndpoint().GetAddress().GetAddress().(*xdscore.Address_SocketAddress); ok {
			if xdsPort, ok := xdsAddress.SocketAddress.GetPortSpecifier().(*xdscore.SocketAddress_PortValue); ok {
				address = fmt.Sprintf("%s:%d", xdsAddress.SocketAddress.GetAddress(), xdsPort.PortValue)
			} else if xdsPort, ok := xdsAddress.SocketAddress.GetPortSpecifier().(*xdscore.SocketAddress_NamedPort); ok {
				address = fmt.Sprintf("%s:%s", xdsAddress.SocketAddress.GetAddress(), xdsPort.NamedPort)
			} else {
				log.DefaultLogger.Warnf("unsupported port type")
				continue
			}

		} else if xdsAddress, ok := xdsHost.GetEndpoint().GetAddress().GetAddress().(*xdscore.Address_Pipe); ok {
			address = xdsAddress.Pipe.GetPath()
		} else {
			log.DefaultLogger.Warnf("unsupported address type")
			continue
		}
		host := v2.Host{
			HostConfig: v2.HostConfig{
				Address: address,
			},
			MetaData: convertMeta(xdsHost.Metadata),
		}

		if weight := xdsHost.GetLoadBalancingWeight().GetValue(); weight < MinHostWeight {
			host.Weight = MinHostWeight
		} else if weight > MaxHostWeight {
			host.Weight = MaxHostWeight
		}

		hosts = append(hosts, host)
	}
	return hosts
}

// todo: more filter type support
func isSupport(xdsListener *xdsapi.Listener) bool {
	if xdsListener == nil {
		return false
	}
	if xdsListener.Name == "virtual" {
		return true
	}
	for _, filterChain := range xdsListener.GetFilterChains() {
		for _, filter := range filterChain.GetFilters() {
			if value, ok := supportFilter[filter.GetName()]; !ok || !value {
				return false
			}
		}
	}
	return true
}

func convertBindToPort(xdsDeprecatedV1 *xdsapi.Listener_DeprecatedV1) bool {
	if xdsDeprecatedV1 == nil || xdsDeprecatedV1.GetBindToPort() == nil {
		return true
	}
	return xdsDeprecatedV1.GetBindToPort().GetValue()
}

// todo: more filter config support
func convertAccessLogs(xdsListener *xdsapi.Listener) []v2.AccessLog {
	if xdsListener == nil {
		return nil
	}

	accessLogs := make([]v2.AccessLog, 0)
	for _, xdsFilterChain := range xdsListener.GetFilterChains() {
		for _, xdsFilter := range xdsFilterChain.GetFilters() {
			if value, ok := httpBaseConfig[xdsFilter.GetName()]; ok && value {
				filterConfig := &xdshttp.HttpConnectionManager{}
				xdsutil.StructToMessage(xdsFilter.GetConfig(), filterConfig)
				for _, accConfig := range filterConfig.GetAccessLog() {
					if accConfig.Name == xdsutil.FileAccessLog {
						als := &xdsaccesslog.FileAccessLog{}
						xdsutil.StructToMessage(accConfig.GetConfig(), als)
						accessLog := v2.AccessLog{
							Path:   als.GetPath(),
							Format: als.GetFormat(),
						}
						accessLogs = append(accessLogs, accessLog)
					}
				}
			} else if xdsFilter.GetName() == xdsutil.TCPProxy {
				filterConfig := &xdstcp.TcpProxy{}
				xdsutil.StructToMessage(xdsFilter.GetConfig(), filterConfig)
				for _, accConfig := range filterConfig.GetAccessLog() {
					if accConfig.Name == xdsutil.FileAccessLog {
						als := &xdsaccesslog.FileAccessLog{}
						xdsutil.StructToMessage(accConfig.GetConfig(), als)
						accessLog := v2.AccessLog{
							Path:   als.GetPath(),
							Format: als.GetFormat(),
						}
						accessLogs = append(accessLogs, accessLog)
					}
				}

			} else if xdsFilter.GetName() == v2.X_PROXY {
				filterConfig := &xdsxproxy.XProxy{}
				xdsutil.StructToMessage(xdsFilter.GetConfig(), filterConfig)
				for _, accConfig := range filterConfig.GetAccessLog() {
					if accConfig.Name == xdsutil.FileAccessLog {
						als := &xdsaccesslog.FileAccessLog{}
						xdsutil.StructToMessage(accConfig.GetConfig(), als)
						accessLog := v2.AccessLog{
							Path:   als.GetPath(),
							Format: als.GetFormat(),
						}
						accessLogs = append(accessLogs, accessLog)
					}
				}
			} else if xdsFilter.GetName() == v2.MIXER {
				// support later
				return nil
			} else {
				log.DefaultLogger.Errorf("unsupported filter config type, filter name: %s", xdsFilter.GetName())
			}
		}
	}
	return accessLogs
}

func convertStreamFilters(networkFilter *xdslistener.Filter) []v2.Filter {
	filters := make([]v2.Filter, 0)
	name := networkFilter.GetName()
	if httpBaseConfig[name] {
		filterConfig := &xdshttp.HttpConnectionManager{}
		xdsutil.StructToMessage(networkFilter.GetConfig(), filterConfig)

		for _, filter := range filterConfig.GetHttpFilters() {
			streamFilter := convertStreamFilter(filter.GetName(), filter.GetConfig())
<<<<<<< HEAD
			log.DefaultLogger.Debugf("add a new stream filter, %v", streamFilter.Type)
			filters = append(filters, streamFilter)
=======
			// only support mixer now, so ignore unsupport filter
			if streamFilter.Type != "" {
				filters = append(filters, streamFilter)
			}
>>>>>>> 8fe3d405
		}
	} else if name == v2.X_PROXY {
		filterConfig := &xdsxproxy.XProxy{}
		xdsutil.StructToMessage(networkFilter.GetConfig(), filterConfig)
		for _, filter := range filterConfig.GetStreamFilters() {
			streamFilter := convertStreamFilter(filter.GetName(), filter.GetConfig())
			filters = append(filters, streamFilter)
		}
	}
	return filters
}

func convertStreamFilter(name string, s *types.Struct) v2.Filter {
	filter := v2.Filter{}
	var err error

	switch name {
	case v2.MIXER:
		filter.Type = name
		filter.Config, err = convertMixerConfig(s)
		if err != nil {
			log.DefaultLogger.Errorf("convertMixerConfig error: %v", err)
		}
	case v2.FaultStream, IstioFault:
		filter.Type = v2.FaultStream
		// istio maybe do not contain this config, but have configs in router
		// in this case, we create a fault inject filter that do nothing
		if s == nil {
			streamFault := &v2.StreamFaultInject{}
			filter.Config, err = makeJsonMap(streamFault)
			if err != nil {
				log.DefaultLogger.Errorf("convert fault inject config error: %v", err)
			}
		} else { // common case
			filter.Config, err = convertStreamFaultInjectConfig(s)
			if err != nil {
				log.DefaultLogger.Errorf("convert fault inject config error: %v", err)
			}
		}
	default:
	}

	return filter
}

func convertStreamFaultInjectConfig(s *types.Struct) (map[string]interface{}, error) {
	faultConfig := &xdshttpfault.HTTPFault{}
	if err := xdsutil.StructToMessage(s, faultConfig); err != nil {
		return nil, err
	}
	streamFault := &v2.StreamFaultInject{
		Delay: &v2.DelayInject{
			DelayInjectConfig: v2.DelayInjectConfig{
				Percent: faultConfig.Delay.GetPercent(),
				DelayDurationConfig: v2.DurationConfig{
					Duration: *(faultConfig.Delay.GetFixedDelay()),
				},
			},
		},
		Abort: &v2.AbortInject{
			Percent: faultConfig.Abort.GetPercent(),
			Status:  int(faultConfig.Abort.GetHttpStatus()),
		},
		UpstreamCluster: faultConfig.UpstreamCluster,
		Headers:         convertHeaders(faultConfig.GetHeaders()),
	}
	return makeJsonMap(streamFault)
}

func makeJsonMap(v interface{}) (map[string]interface{}, error) {
	b, err := json.Marshal(v)
	if err != nil {
		return nil, err
	}
	var cfg map[string]interface{}
	if err := json.Unmarshal(b, &cfg); err != nil {
		return nil, err
	}
	return cfg, nil

}

func convertMixerConfig(s *types.Struct) (map[string]interface{}, error) {
	mixerConfig := v2.Mixer{}
	err := xdsutil.StructToMessage(s, &mixerConfig.HttpClientConfig)
	if err != nil {
		return nil, err
	}

	marshaler := jsonpb.Marshaler{}
	str, err := marshaler.MarshalToString(&mixerConfig.HttpClientConfig)
	if err != nil {
		return nil, err
	}

	var config map[string]interface{}
	err = json.Unmarshal([]byte(str), &config)
	if err != nil {
		return nil, err
	}
	return config, nil
}

func convertFilterChains(xdsFilterChains []xdslistener.FilterChain) []v2.FilterChain {
	if xdsFilterChains == nil {
		return nil
	}
	filterChains := make([]v2.FilterChain, 0, len(xdsFilterChains))

	for _, xdsFilterChain := range xdsFilterChains {
		filterChain := v2.FilterChain{
			FilterChainMatch: xdsFilterChain.GetFilterChainMatch().String(),
			TLS:              convertTLS(xdsFilterChain.GetTlsContext()),
			Filters:          convertFilters(xdsFilterChain.GetFilters()),
		}
		filterChains = append(filterChains, filterChain)
	}
	return filterChains
}

func convertFilters(xdsFilters []xdslistener.Filter) []v2.Filter {
	if xdsFilters == nil {
		return nil
	}

	filters := make([]v2.Filter, 0, len(xdsFilters))

	for _, xdsFilter := range xdsFilters {
		filterMaps := convertFilterConfig(xdsFilter.GetName(), xdsFilter.GetConfig())

		for typeKey, configValue := range filterMaps {
			filters = append(filters, v2.Filter{
				typeKey,
				configValue,
			})
		}
	}

	return filters
}

func toMap(in interface{}) map[string]interface{} {
	var out map[string]interface{}
	data, _ := json.Marshal(in)
	json.Unmarshal(data, &out)
	return out
}

// TODO: more filter config support
func convertFilterConfig(name string, s *types.Struct) map[string]map[string]interface{} {
	if s == nil {
		return nil
	}

	filtersConfigParsed := make(map[string]map[string]interface{})

	var proxyConfig v2.Proxy
	var routerConfig *v2.RouterConfiguration
	var isRds bool

	if name == xdsutil.HTTPConnectionManager || name == v2.RPC_PROXY {
		filterConfig := &xdshttp.HttpConnectionManager{}
		xdsutil.StructToMessage(s, filterConfig)
		routerConfig, isRds = convertRouterConf(filterConfig.GetRds().GetRouteConfigName(), filterConfig.GetRouteConfig())

		if name == xdsutil.HTTPConnectionManager {
			proxyConfig = v2.Proxy{
				DownstreamProtocol: string(protocol.HTTP1),
				UpstreamProtocol:   string(protocol.HTTP1),
			}
		} else {
			proxyConfig = v2.Proxy{
				DownstreamProtocol: string(protocol.SofaRPC),
				UpstreamProtocol:   string(protocol.SofaRPC),
			}
		}
	} else if name == v2.X_PROXY {
		filterConfig := &xdsxproxy.XProxy{}
		xdsutil.StructToMessage(s, filterConfig)
		routerConfig, isRds = convertRouterConf(filterConfig.GetRds().GetRouteConfigName(), filterConfig.GetRouteConfig())

		proxyConfig = v2.Proxy{
			DownstreamProtocol: string(protocol.Xprotocol),
			UpstreamProtocol:   string(protocol.Xprotocol),
			ExtendConfig:       convertXProxyExtendConfig(filterConfig),
		}
	} else if name == xdsutil.TCPProxy {
		filterConfig := &xdstcp.TcpProxy{}
		xdsutil.StructToMessage(s, filterConfig)
		log.DefaultLogger.Tracef("TCPProxy:filter config = %v,v1-config = %v", filterConfig, filterConfig.GetDeprecatedV1())

		tcpProxyConfig := v2.TCPProxy{
			StatPrefix:         filterConfig.GetStatPrefix(),
			Cluster:            filterConfig.GetCluster(),
			IdleTimeout:        filterConfig.GetIdleTimeout(),
			MaxConnectAttempts: filterConfig.GetMaxConnectAttempts().GetValue(),
			Routes:             convertTCPRoute(filterConfig.GetDeprecatedV1()),
		}
		filtersConfigParsed[v2.TCP_PROXY] = toMap(tcpProxyConfig)

		return filtersConfigParsed
	} else if name == v2.MIXER {
		// support later
		return nil
	} else {
		log.DefaultLogger.Errorf("unsupported filter config, filter name: %s", name)
		return nil
	}

	var routerConfigName string

	// get connection manager filter for rds
	if routerConfig != nil {
		routerConfigName = routerConfig.RouterConfigName
		if isRds {
			rds.AppendRouterName(routerConfigName)
		}
		if routersMngIns := router.GetRoutersMangerInstance(); routersMngIns == nil {
			log.DefaultLogger.Errorf("xds AddOrUpdateRouters error: router manager in nil")
		} else {
			routersMngIns.AddOrUpdateRouters(routerConfig)
		}
		filtersConfigParsed[v2.CONNECTION_MANAGER] = toMap(routerConfig)
	} else {
		log.DefaultLogger.Errorf("no router config found, filter name: %s", name)
	}

	// get proxy
	proxyConfig.RouterConfigName = routerConfigName
	filtersConfigParsed[v2.DEFAULT_NETWORK_FILTER] = toMap(proxyConfig)
	return filtersConfigParsed
}

func convertTCPRoute(deprecatedV1 *xdstcp.TcpProxy_DeprecatedV1) []*v2.TCPRoute {
	if deprecatedV1 == nil {
		return nil
	}

	tcpRoutes := make([]*v2.TCPRoute, 0, len(deprecatedV1.Routes))
	for _, router := range deprecatedV1.Routes {
		tcpRoutes = append(tcpRoutes, &v2.TCPRoute{
			Cluster:          router.GetCluster(),
			SourceAddrs:      convertCidrRange(router.GetSourceIpList()),
			DestinationAddrs: convertCidrRange(router.GetDestinationIpList()),
			SourcePort:       router.GetSourcePorts(),
			DestinationPort:  router.GetDestinationPorts(),
		})
	}

	return tcpRoutes
}

func convertCidrRange(cidr []*xdscore.CidrRange) []v2.CidrRange {
	if cidr == nil {
		return nil
	}
	cidrRanges := make([]v2.CidrRange, 0, len(cidr))
	for _, cidrRange := range cidr {
		cidrRanges = append(cidrRanges, v2.CidrRange{
			Address: cidrRange.GetAddressPrefix(),
			Length:  cidrRange.GetPrefixLen().GetValue(),
		})
	}
	return cidrRanges
}

func convertXProxyExtendConfig(config *xdsxproxy.XProxy) map[string]interface{} {
	extendConfig := &v2.XProxyExtendConfig{
		SubProtocol: config.XProtocol,
	}
	return toMap(extendConfig)
}

func convertRouterConf(routeConfigName string, xdsRouteConfig *xdsapi.RouteConfiguration) (*v2.RouterConfiguration, bool) {
	if routeConfigName != "" {
		return &v2.RouterConfiguration{
			RouterConfigName: routeConfigName,
		}, true
	}

	if xdsRouteConfig == nil {
		return nil, false
	}

	virtualHosts := make([]*v2.VirtualHost, 0)

	for _, xdsVirtualHost := range xdsRouteConfig.GetVirtualHosts() {
		virtualHost := &v2.VirtualHost{
			Name:                    xdsVirtualHost.GetName(),
			Domains:                 xdsVirtualHost.GetDomains(),
			Routers:                 convertRoutes(xdsVirtualHost.GetRoutes()),
			RequireTLS:              xdsVirtualHost.GetRequireTls().String(),
			VirtualClusters:         convertVirtualClusters(xdsVirtualHost.GetVirtualClusters()),
			RequestHeadersToAdd:     convertHeadersToAdd(xdsVirtualHost.GetRequestHeadersToAdd()),
			ResponseHeadersToAdd:    convertHeadersToAdd(xdsVirtualHost.GetResponseHeadersToAdd()),
			ResponseHeadersToRemove: xdsVirtualHost.GetResponseHeadersToRemove(),
		}
		virtualHosts = append(virtualHosts, virtualHost)
	}

	return &v2.RouterConfiguration{
		RouterConfigName:        xdsRouteConfig.GetName(),
		VirtualHosts:            virtualHosts,
		RequestHeadersToAdd:     convertHeadersToAdd(xdsRouteConfig.GetRequestHeadersToAdd()),
		ResponseHeadersToAdd:    convertHeadersToAdd(xdsRouteConfig.GetResponseHeadersToAdd()),
		ResponseHeadersToRemove: xdsRouteConfig.GetResponseHeadersToRemove(),
	}, false
}

func convertRoutes(xdsRoutes []xdsroute.Route) []v2.Router {
	if xdsRoutes == nil {
		return nil
	}
	routes := make([]v2.Router, 0, len(xdsRoutes))
	for _, xdsRoute := range xdsRoutes {
		if xdsRouteAction := xdsRoute.GetRoute(); xdsRouteAction != nil {
			route := v2.Router{
				RouterConfig: v2.RouterConfig{
					Match:     convertRouteMatch(xdsRoute.GetMatch()),
					Route:     convertRouteAction(xdsRouteAction),
					Decorator: v2.Decorator(xdsRoute.GetDecorator().String()),
				},
				Metadata: convertMeta(xdsRoute.GetMetadata()),
			}
			route.PerFilterConfig = convertPerRouteConfig(xdsRoute.PerFilterConfig)
			routes = append(routes, route)
		} else if xdsRouteAction := xdsRoute.GetRedirect(); xdsRouteAction != nil {
			route := v2.Router{
				RouterConfig: v2.RouterConfig{
					Match:     convertRouteMatch(xdsRoute.GetMatch()),
					Redirect:  convertRedirectAction(xdsRouteAction),
					Decorator: v2.Decorator(xdsRoute.GetDecorator().String()),
				},
				Metadata: convertMeta(xdsRoute.GetMetadata()),
			}
			route.PerFilterConfig = convertPerRouteConfig(xdsRoute.PerFilterConfig)
			routes = append(routes, route)
		} else {
			log.DefaultLogger.Errorf("unsupported route actin, just Route and Redirect support yet, ignore this route")
			continue
		}
	}
	return routes
}

func convertPerRouteConfig(xdsPerRouteConfig map[string]*types.Struct) map[string]interface{} {
	perRouteConfig := make(map[string]interface{}, 0)

	for key, config := range xdsPerRouteConfig {
		switch key {
		case v2.MIXER:
			// TODO: use convertMixerConfig
			var serviceConfig client.ServiceConfig
			err := xdsutil.StructToMessage(config, &serviceConfig)
			if err != nil {
				log.DefaultLogger.Infof("convertPerRouteConfig[%s] error: %v", v2.MIXER, err)
				continue
			}
			perRouteConfig[key] = serviceConfig
		case v2.FaultStream, IstioFault:
			cfg, err := convertStreamFaultInjectConfig(config)
			if err != nil {
				log.DefaultLogger.Infof("convertPerRouteConfig[%s] error: %v", v2.FaultStream, err)
				continue
			}
			log.DefaultLogger.Debugf("add a fault inject stream filter in router")
			perRouteConfig[v2.FaultStream] = cfg
		default:
			log.DefaultLogger.Warnf("unknown per route config: %s", key)
		}
	}

	return perRouteConfig
}

func convertRouteMatch(xdsRouteMatch xdsroute.RouteMatch) v2.RouterMatch {
	return v2.RouterMatch{
		Prefix:        xdsRouteMatch.GetPrefix(),
		Path:          xdsRouteMatch.GetPath(),
		Regex:         xdsRouteMatch.GetRegex(),
		CaseSensitive: xdsRouteMatch.GetCaseSensitive().GetValue(),
		Runtime:       convertRuntime(xdsRouteMatch.GetRuntime()),
		Headers:       convertHeaders(xdsRouteMatch.GetHeaders()),
	}
}

func convertRuntime(xdsRuntime *xdscore.RuntimeUInt32) v2.RuntimeUInt32 {
	if xdsRuntime == nil {
		return v2.RuntimeUInt32{}
	}
	return v2.RuntimeUInt32{
		DefaultValue: xdsRuntime.GetDefaultValue(),
		RuntimeKey:   xdsRuntime.GetRuntimeKey(),
	}
}

func convertHeaders(xdsHeaders []*xdsroute.HeaderMatcher) []v2.HeaderMatcher {
	if xdsHeaders == nil {
		return nil
	}
	headerMatchers := make([]v2.HeaderMatcher, 0, len(xdsHeaders))
	for _, xdsHeader := range xdsHeaders {
		headerMatcher := v2.HeaderMatcher{
			Name:  xdsHeader.GetName(),
			Value: xdsHeader.GetExactMatch(),
			Regex: xdsHeader.GetRegex().GetValue(),
		}

		// as pseudo headers not support when Http1.x upgrade to Http2, change pseudo headers to normal headers
		// this would be fix soon
		if strings.HasPrefix(headerMatcher.Name, ":") {
			headerMatcher.Name = headerMatcher.Name[1:]
		}
		headerMatchers = append(headerMatchers, headerMatcher)
	}
	return headerMatchers
}

func convertMeta(xdsMeta *xdscore.Metadata) v2.Metadata {
	if xdsMeta == nil {
		return nil
	}
	meta := make(map[string]string, len(xdsMeta.GetFilterMetadata()))
	for key, value := range xdsMeta.GetFilterMetadata() {
		meta[key] = value.String()
	}
	return meta
}

func convertRouteAction(xdsRouteAction *xdsroute.RouteAction) v2.RouteAction {
	if xdsRouteAction == nil {
		return v2.RouteAction{}
	}
	return v2.RouteAction{
		RouterActionConfig: v2.RouterActionConfig{
			ClusterName:             xdsRouteAction.GetCluster(),
			ClusterHeader:           xdsRouteAction.GetClusterHeader(),
			WeightedClusters:        convertWeightedClusters(xdsRouteAction.GetWeightedClusters()),
			RetryPolicy:             convertRetryPolicy(xdsRouteAction.GetRetryPolicy()),
			PrefixRewrite:           xdsRouteAction.GetPrefixRewrite(),
			HostRewrite:             xdsRouteAction.GetHostRewrite(),
			AutoHostRewrite:         xdsRouteAction.GetAutoHostRewrite().GetValue(),
			RequestHeadersToAdd:     convertHeadersToAdd(xdsRouteAction.GetRequestHeadersToAdd()),
			ResponseHeadersToAdd:    convertHeadersToAdd(xdsRouteAction.GetResponseHeadersToAdd()),
			ResponseHeadersToRemove: xdsRouteAction.GetResponseHeadersToRemove(),
		},
		MetadataMatch: convertMeta(xdsRouteAction.GetMetadataMatch()),
		Timeout:       convertTimeDurPoint2TimeDur(xdsRouteAction.GetTimeout()),
	}
}

func convertHeadersToAdd(headerValueOption []*xdscore.HeaderValueOption) []*v2.HeaderValueOption {
	if len(headerValueOption) < 1 {
		return nil
	}
	valueOptions := make([]*v2.HeaderValueOption, 0, len(headerValueOption))
	for _, opt := range headerValueOption {
		var isAppend *bool
		if opt.Append != nil {
			appendVal := opt.GetAppend().GetValue()
			isAppend = &appendVal
		}
		valueOptions = append(valueOptions, &v2.HeaderValueOption{
			Header: &v2.HeaderValue{
				Key:   opt.GetHeader().GetKey(),
				Value: opt.GetHeader().GetValue(),
			},
			Append: isAppend,
		})
	}
	return valueOptions
}

func convertTimeDurPoint2TimeDur(duration *time.Duration) time.Duration {
	if duration == nil {
		return time.Duration(0)
	}
	return *duration
}

func convertWeightedClusters(xdsWeightedClusters *xdsroute.WeightedCluster) []v2.WeightedCluster {
	if xdsWeightedClusters == nil {
		return nil
	}
	weightedClusters := make([]v2.WeightedCluster, 0, len(xdsWeightedClusters.GetClusters()))
	for _, cluster := range xdsWeightedClusters.GetClusters() {
		weightedCluster := v2.WeightedCluster{
			Cluster:          convertWeightedCluster(cluster),
			RuntimeKeyPrefix: xdsWeightedClusters.GetRuntimeKeyPrefix(),
		}
		weightedClusters = append(weightedClusters, weightedCluster)
	}
	return weightedClusters
}

func convertWeightedCluster(xdsWeightedCluster *xdsroute.WeightedCluster_ClusterWeight) v2.ClusterWeight {
	if xdsWeightedCluster == nil {
		return v2.ClusterWeight{}
	}
	return v2.ClusterWeight{
		ClusterWeightConfig: v2.ClusterWeightConfig{
			Name:   xdsWeightedCluster.GetName(),
			Weight: xdsWeightedCluster.GetWeight().GetValue(),
		},
		MetadataMatch: convertMeta(xdsWeightedCluster.GetMetadataMatch()),
	}
}

func convertRetryPolicy(xdsRetryPolicy *xdsroute.RouteAction_RetryPolicy) *v2.RetryPolicy {
	if xdsRetryPolicy == nil {
		return &v2.RetryPolicy{}
	}
	return &v2.RetryPolicy{
		RetryPolicyConfig: v2.RetryPolicyConfig{
			RetryOn:    len(xdsRetryPolicy.GetRetryOn()) > 0,
			NumRetries: xdsRetryPolicy.GetNumRetries().GetValue(),
		},
		RetryTimeout: convertTimeDurPoint2TimeDur(xdsRetryPolicy.GetPerTryTimeout()),
	}
}

func convertRedirectAction(xdsRedirectAction *xdsroute.RedirectAction) v2.RedirectAction {
	if xdsRedirectAction == nil {
		return v2.RedirectAction{}
	}
	return v2.RedirectAction{
		HostRedirect: xdsRedirectAction.GetHostRedirect(),
		PathRedirect: xdsRedirectAction.GetPathRedirect(),
		ResponseCode: uint32(xdsRedirectAction.GetResponseCode()),
	}
}

func convertVirtualClusters(xdsVirtualClusters []*xdsroute.VirtualCluster) []v2.VirtualCluster {
	if xdsVirtualClusters == nil {
		return nil
	}
	virtualClusters := make([]v2.VirtualCluster, 0, len(xdsVirtualClusters))
	for _, xdsVirtualCluster := range xdsVirtualClusters {
		virtualCluster := v2.VirtualCluster{
			Pattern: xdsVirtualCluster.GetPattern(),
			Name:    xdsVirtualCluster.GetName(),
			Method:  xdsVirtualCluster.GetMethod().String(),
		}
		virtualClusters = append(virtualClusters, virtualCluster)
	}
	return virtualClusters
}

func convertAddress(xdsAddress *xdscore.Address) net.Addr {
	if xdsAddress == nil {
		return nil
	}
	var address string
	if addr, ok := xdsAddress.GetAddress().(*xdscore.Address_SocketAddress); ok {
		if xdsPort, ok := addr.SocketAddress.GetPortSpecifier().(*xdscore.SocketAddress_PortValue); ok {
			address = fmt.Sprintf("%s:%d", addr.SocketAddress.GetAddress(), xdsPort.PortValue)
		} else {
			log.DefaultLogger.Warnf("only port value supported")
			return nil
		}
	} else {
		log.DefaultLogger.Errorf("only SocketAddress supported")
		return nil
	}

	tcpAddr, err := net.ResolveTCPAddr("tcp", address)
	if err != nil {
		log.DefaultLogger.Errorf("Invalid address: %v", err)
		return nil
	}
	return tcpAddr
}

func convertClusterType(xdsClusterType xdsapi.Cluster_DiscoveryType) v2.ClusterType {
	switch xdsClusterType {
	case xdsapi.Cluster_STATIC:
		return v2.SIMPLE_CLUSTER
	case xdsapi.Cluster_STRICT_DNS:
	case xdsapi.Cluster_LOGICAL_DNS:
	case xdsapi.Cluster_EDS:
		return v2.EDS_CLUSTER
	case xdsapi.Cluster_ORIGINAL_DST:
	}
	//log.DefaultLogger.Fatalf("unsupported cluster type: %s, exchange to SIMPLE_CLUSTER", xdsClusterType.String())
	return v2.SIMPLE_CLUSTER
}

func convertLbPolicy(xdsLbPolicy xdsapi.Cluster_LbPolicy) v2.LbType {
	switch xdsLbPolicy {
	case xdsapi.Cluster_ROUND_ROBIN:
		return v2.LB_ROUNDROBIN
	case xdsapi.Cluster_LEAST_REQUEST:
	case xdsapi.Cluster_RING_HASH:
	case xdsapi.Cluster_RANDOM:
		return v2.LB_RANDOM
	case xdsapi.Cluster_ORIGINAL_DST_LB:
	case xdsapi.Cluster_MAGLEV:
	}
	//log.DefaultLogger.Fatalf("unsupported lb policy: %s, exchange to LB_RANDOM", xdsLbPolicy.String())
	return v2.LB_RANDOM
}

func convertLbSubSetConfig(xdsLbSubsetConfig *xdsapi.Cluster_LbSubsetConfig) v2.LBSubsetConfig {
	if xdsLbSubsetConfig == nil {
		return v2.LBSubsetConfig{}
	}
	return v2.LBSubsetConfig{
		FallBackPolicy:  uint8(xdsLbSubsetConfig.GetFallbackPolicy()),
		DefaultSubset:   convertTypesStruct(xdsLbSubsetConfig.GetDefaultSubset()),
		SubsetSelectors: convertSubsetSelectors(xdsLbSubsetConfig.GetSubsetSelectors()),
	}
}

func convertTypesStruct(s *types.Struct) map[string]string {
	if s == nil {
		return nil
	}
	meta := make(map[string]string, len(s.GetFields()))
	for key, value := range s.GetFields() {
		meta[key] = value.String()
	}
	return meta
}

func convertSubsetSelectors(xdsSubsetSelectors []*xdsapi.Cluster_LbSubsetConfig_LbSubsetSelector) [][]string {
	if xdsSubsetSelectors == nil {
		return nil
	}
	subsetSelectors := make([][]string, 0, len(xdsSubsetSelectors))
	for _, xdsSubsetSelector := range xdsSubsetSelectors {
		subsetSelectors = append(subsetSelectors, xdsSubsetSelector.GetKeys())
	}
	return subsetSelectors
}

func convertHealthChecks(xdsHealthChecks []*xdscore.HealthCheck) v2.HealthCheck {
	if xdsHealthChecks == nil || len(xdsHealthChecks) == 0 || xdsHealthChecks[0] == nil {
		return v2.HealthCheck{}
	}

	return v2.HealthCheck{
		HealthCheckConfig: v2.HealthCheckConfig{
			HealthyThreshold:   xdsHealthChecks[0].GetHealthyThreshold().GetValue(),
			UnhealthyThreshold: xdsHealthChecks[0].GetUnhealthyThreshold().GetValue(),
		},
		Timeout:        *xdsHealthChecks[0].GetTimeout(),
		Interval:       *xdsHealthChecks[0].GetInterval(),
		IntervalJitter: convertDuration(xdsHealthChecks[0].GetIntervalJitter()),
	}
}

func convertCircuitBreakers(xdsCircuitBreaker *xdscluster.CircuitBreakers) v2.CircuitBreakers {
	if xdsCircuitBreaker == nil || xdsCircuitBreaker.Size() == 0 {
		return v2.CircuitBreakers{}
	}
	thresholds := make([]v2.Thresholds, 0, len(xdsCircuitBreaker.GetThresholds()))
	for _, xdsThreshold := range xdsCircuitBreaker.GetThresholds() {
		if xdsThreshold.Size() == 0 {
			continue
		}
		threshold := v2.Thresholds{
			Priority:           v2.RoutingPriority(xdsThreshold.GetPriority().String()),
			MaxConnections:     xdsThreshold.GetMaxConnections().GetValue(),
			MaxPendingRequests: xdsThreshold.GetMaxPendingRequests().GetValue(),
			MaxRequests:        xdsThreshold.GetMaxRequests().GetValue(),
			MaxRetries:         xdsThreshold.GetMaxRetries().GetValue(),
		}
		thresholds = append(thresholds, threshold)
	}
	return v2.CircuitBreakers{
		Thresholds: thresholds,
	}
}

func convertOutlierDetection(xdsOutlierDetection *xdscluster.OutlierDetection) v2.OutlierDetection {
	if xdsOutlierDetection == nil || xdsOutlierDetection.Size() == 0 {
		return v2.OutlierDetection{}
	}
	return v2.OutlierDetection{
		Consecutive5xx:                     xdsOutlierDetection.GetConsecutive_5Xx().GetValue(),
		Interval:                           convertDuration(xdsOutlierDetection.GetInterval()),
		BaseEjectionTime:                   convertDuration(xdsOutlierDetection.GetBaseEjectionTime()),
		MaxEjectionPercent:                 xdsOutlierDetection.GetMaxEjectionPercent().GetValue(),
		ConsecutiveGatewayFailure:          xdsOutlierDetection.GetEnforcingConsecutive_5Xx().GetValue(),
		EnforcingConsecutive5xx:            xdsOutlierDetection.GetConsecutive_5Xx().GetValue(),
		EnforcingConsecutiveGatewayFailure: xdsOutlierDetection.GetEnforcingConsecutiveGatewayFailure().GetValue(),
		EnforcingSuccessRate:               xdsOutlierDetection.GetEnforcingSuccessRate().GetValue(),
		SuccessRateMinimumHosts:            xdsOutlierDetection.GetSuccessRateMinimumHosts().GetValue(),
		SuccessRateRequestVolume:           xdsOutlierDetection.GetSuccessRateRequestVolume().GetValue(),
		SuccessRateStdevFactor:             xdsOutlierDetection.GetSuccessRateStdevFactor().GetValue(),
	}
}

func convertSpec(xdsCluster *xdsapi.Cluster) v2.ClusterSpecInfo {
	if xdsCluster == nil || xdsCluster.GetEdsClusterConfig() == nil {
		return v2.ClusterSpecInfo{}
	}
	specs := make([]v2.SubscribeSpec, 0, 1)
	spec := v2.SubscribeSpec{
		ServiceName: xdsCluster.GetEdsClusterConfig().GetServiceName(),
	}
	specs = append(specs, spec)
	return v2.ClusterSpecInfo{
		Subscribes: specs,
	}
}

func convertClusterHosts(xdsHosts []*xdscore.Address) []v2.Host {
	if xdsHosts == nil {
		return nil
	}
	hostsWithMetaData := make([]v2.Host, 0, len(xdsHosts))
	for _, xdsHost := range xdsHosts {
		hostWithMetaData := v2.Host{
			HostConfig: v2.HostConfig{
				Address: convertAddress(xdsHost).String(),
			},
		}
		hostsWithMetaData = append(hostsWithMetaData, hostWithMetaData)
	}
	return hostsWithMetaData
}

func convertDuration(p *types.Duration) time.Duration {
	if p == nil {
		return time.Duration(0)
	}
	d := time.Duration(p.Seconds) * time.Second
	if p.Nanos != 0 {
		if dur := d + time.Duration(p.Nanos); (dur < 0) != (p.Nanos < 0) {
			log.DefaultLogger.Warnf("duration: %#v is out of range for time.Duration, ignore nanos", p)
		}
	}
	return d
}

func convertTLS(xdsTLSContext interface{}) v2.TLSConfig {
	var config v2.TLSConfig
	var isDownstream bool
	var common *xdsauth.CommonTlsContext

	if xdsTLSContext == nil {
		return config
	}
	if context, ok := xdsTLSContext.(*xdsauth.DownstreamTlsContext); ok {
		if context.GetRequireClientCertificate() != nil {
			config.VerifyClient = context.GetRequireClientCertificate().GetValue()
		}
		common = context.GetCommonTlsContext()
		isDownstream = true
	} else if context, ok := xdsTLSContext.(*xdsauth.UpstreamTlsContext); ok {
		config.ServerName = context.GetSni()
		common = context.GetCommonTlsContext()
		isDownstream = false
	}
	if common == nil {
		return config
	}
	// Currently only a single certificate is supported
	if common.GetTlsCertificates() != nil {
		for _, cert := range common.GetTlsCertificates() {
			if cert.GetCertificateChain() != nil && cert.GetPrivateKey() != nil {
				// use GetFilename to get the cert's path
				config.CertChain = cert.GetCertificateChain().GetFilename()
				config.PrivateKey = cert.GetPrivateKey().GetFilename()
			}
		}
	}

	if common.GetValidationContext() != nil && common.GetValidationContext().GetTrustedCa() != nil {
		config.CACert = common.GetValidationContext().GetTrustedCa().String()
	}
	if common.GetAlpnProtocols() != nil {
		config.ALPN = strings.Join(common.GetAlpnProtocols(), ",")
	}
	param := common.GetTlsParams()
	if param != nil {
		if param.GetCipherSuites() != nil {
			config.CipherSuites = strings.Join(param.GetCipherSuites(), ":")
		}
		if param.GetEcdhCurves() != nil {
			config.EcdhCurves = strings.Join(param.GetEcdhCurves(), ",")
		}
		config.MinVersion = xdsauth.TlsParameters_TlsProtocol_name[int32(param.GetTlsMinimumProtocolVersion())]
		config.MaxVersion = xdsauth.TlsParameters_TlsProtocol_name[int32(param.GetTlsMaximumProtocolVersion())]
	}

	if isDownstream && (config.CertChain == "" || config.PrivateKey == "") {
		log.DefaultLogger.Fatalf("tls_certificates are required in downstream tls_context")
		config.Status = false
		return config
	}

	config.Status = true
	return config
}<|MERGE_RESOLUTION|>--- conflicted
+++ resolved
@@ -270,15 +270,11 @@
 
 		for _, filter := range filterConfig.GetHttpFilters() {
 			streamFilter := convertStreamFilter(filter.GetName(), filter.GetConfig())
-<<<<<<< HEAD
-			log.DefaultLogger.Debugf("add a new stream filter, %v", streamFilter.Type)
-			filters = append(filters, streamFilter)
-=======
 			// only support mixer now, so ignore unsupport filter
 			if streamFilter.Type != "" {
+				log.DefaultLogger.Debugf("add a new stream filter, %v", streamFilter.Type)
 				filters = append(filters, streamFilter)
 			}
->>>>>>> 8fe3d405
 		}
 	} else if name == v2.X_PROXY {
 		filterConfig := &xdsxproxy.XProxy{}
