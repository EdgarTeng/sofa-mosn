--- conflicted
+++ resolved
@@ -62,37 +62,15 @@
 	readCallbacks       types.ReadFilterCallbacks
 	upstreamConnection  types.ClientConnection
 	downstreamCallbacks DownstreamCallbacks
-<<<<<<< HEAD
-
-	clusterName string
-	routers     types.Routers
-	serverCodec types.ServerStreamConnection
-
-	context context.Context
-
-	// downstream requests
-	activeSteams *list.List
-	asMux        sync.RWMutex
-
-	// stats
-	stats *Stats
-
-	// listener stats
-	listenerStats *Stats
-
-	// access logs
-	accessLogs []types.AccessLog
-=======
 	clusterName         string
 	routersWrapper      types.RouterWrapper // wrapper used to point to the routers instance
 	serverCodec         types.ServerStreamConnection
 	context             context.Context
 	activeSteams        *list.List // downstream requests
 	asMux               sync.RWMutex
-	stats               *proxyStats
-	listenerStats       *listenerStats
+	stats               *Stats
+	listenerStats       *Stats
 	accessLogs          []types.AccessLog
->>>>>>> 8178b90d
 }
 
 // NewProxy create proxy instance for given v2.Proxy config
@@ -119,22 +97,13 @@
 		log.DefaultLogger.Errorf("get proxy extend config fail = %v", err)
 	}
 
-<<<<<<< HEAD
 	listenerName := ctx.Value(types.ContextKeyListenerName).(string)
 	proxy.listenerStats = newListenerStats(listenerName)
-	//log fatal to exit
-	routers, err := router.CreateRouteConfig(types.Protocol(config.DownstreamProtocol), config)
-	if err != nil {
-		log.StartLogger.Fatal(err)
-=======
-	listenStatsNamespace := ctx.Value(types.ContextKeyListenerStatsNameSpace).(string)
-	proxy.listenerStats = newListenerStats(listenStatsNamespace)
 
 	if routersWrapper := router.GetRoutersMangerInstance().GetRouterWrapperByListenerName(proxy.config.RouterConfigName); routersWrapper != nil {
 		proxy.routersWrapper = routersWrapper
 	} else {
 		log.DefaultLogger.Errorf("RouterConfigName:%s doesn't exit", proxy.config.RouterConfigName)
->>>>>>> 8178b90d
 	}
 
 	proxy.downstreamCallbacks = &downstreamCallbacks{
