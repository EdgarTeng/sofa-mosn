--- conflicted
+++ resolved
@@ -445,12 +445,8 @@
 		log.DefaultLogger.Errorf("cluster snapshot is nil, cluster name is: %s", clusterName)
 		s.requestInfo.SetResponseFlag(types.NoRouteFound)
 		s.sendHijackReply(types.RouterUnavailableCode, s.downstreamReqHeaders)
-
-<<<<<<< HEAD
-		return errors.New(fmt.Sprintf("unknown cluster %s", clusterName)), nil
-=======
+		
 		return nil, fmt.Errorf("unkown cluster %s", clusterName)
->>>>>>> b39537f4
 	}
 
 	s.cluster = clusterSnapshot.ClusterInfo()
