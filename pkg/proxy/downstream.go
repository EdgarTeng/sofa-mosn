/*
 * Licensed to the Apache Software Foundation (ASF) under one or more
 * contributor license agreements.  See the NOTICE file distributed with
 * this work for additional information regarding copyright ownership.
 * The ASF licenses this file to You under the Apache License, Version 2.0
 * (the "License"); you may not use this file except in compliance with
 * the License.  You may obtain a copy of the License at
 *
 *     http://www.apache.org/licenses/LICENSE-2.0
 *
 * Unless required by applicable law or agreed to in writing, software
 * distributed under the License is distributed on an "AS IS" BASIS,
 * WITHOUT WARRANTIES OR CONDITIONS OF ANY KIND, either express or implied.
 * See the License for the specific language governing permissions and
 * limitations under the License.
 */
package proxy

import (
	"container/list"
	"errors"
	"fmt"
	"net"
	"reflect"
	"strconv"
	"time"

	"gitlab.alipay-inc.com/afe/mosn/pkg/log"
	"gitlab.alipay-inc.com/afe/mosn/pkg/network"
	"gitlab.alipay-inc.com/afe/mosn/pkg/network/buffer"
	"gitlab.alipay-inc.com/afe/mosn/pkg/protocol"
	"gitlab.alipay-inc.com/afe/mosn/pkg/types"
)

// types.StreamEventListener
// types.StreamReceiver
// types.FilterChainFactoryCallbacks
// Downstream stream, as a controller to handle downstream and upstream proxy flow
type downStream struct {
	streamId string
	proxy    *proxy
	route    types.Route
	cluster  types.ClusterInfo
	element  *list.Element

	// flow control
	bufferLimit        uint32
	highWatermarkCount int

	// ~~~ control args
	timeout    *ProxyTimeout
	retryState *retryState

	requestInfo     types.RequestInfo
	responseSender  types.StreamSender
	upstreamRequest *upstreamRequest
	perRetryTimer   *timer
	responseTimer   *timer

	// ~~~ downstream request buf
	downstreamReqHeaders  map[string]string
	downstreamReqDataBuf  types.IoBuffer
	downstreamReqTrailers map[string]string

	// ~~~ downstream response buf
	downstreamRespHeaders  interface{}
	downstreamRespDataBuf  types.IoBuffer
	downstreamRespTrailers map[string]string

	// ~~~ state
	// starts to send back downstream response, set on upstream response detected
	downstreamResponseStarted bool
	// upstream req sent
	upstreamRequestSent bool
	// downstream request received done
	downstreamRecvDone bool
	// 1. upstream response send done 2. done by a hijack response
	localProcessDone         bool
	senderFiltersStreaming   bool
	receiverFiltersStreaming bool

	filterStage int

	// ~~~ filters
	senderFilters   []*activeStreamSenderFilter
	receiverFilters []*activeStreamReceiverFilter

	logger log.Logger
}

func newActiveStream(streamId string, proxy *proxy, responseSender types.StreamSender) *downStream {
	var stream *downStream

	if buf := activeStreamPool.Take(); buf == nil {
		stream = &downStream{}
	} else {
		stream = buf.(*downStream)
	}

	stream.streamId = streamId
	stream.proxy = proxy
	stream.requestInfo = network.NewRequestInfo()
	stream.responseSender = responseSender
	stream.responseSender.GetStream().AddEventListener(stream)

	stream.logger = log.ByContext(proxy.context)

	proxy.stats.DownstreamRequestTotal().Inc(1)
	proxy.stats.DownstreamRequestActive().Inc(1)
	proxy.listenerStats.DownstreamRequestTotal().Inc(1)
	proxy.listenerStats.DownstreamRequestActive().Inc(1)

	return stream
}

// types.StreamEventListener
// Called by stream layer normally
func (s *downStream) OnResetStream(reason types.StreamResetReason) {
	s.proxy.stats.DownstreamRequestReset().Inc(1)
	s.proxy.listenerStats.DownstreamRequestReset().Inc(1)
	s.cleanStream()
}

// case 1: downstream's lifecycle ends normally
// case 2: downstream got reset. See downStream.resetStream for more detail
func (s *downStream) endStream() {
	var isReset bool
	if s.responseSender != nil {
		if !s.downstreamRecvDone || !s.localProcessDone {
			// if downstream req received not done, or local proxy process not done by handle upstream response,
			// just mark it as done and reset stream as a failed case
			s.localProcessDone = true
			s.responseSender.GetStream().ResetStream(types.StreamLocalReset)
			isReset = true
		}
	}

	if !isReset {
		s.cleanStream()
	}
	// note: if proxy logic resets the stream, there maybe some underlying data in the conn.
	// we ignore this for now, fix as a todo
}

// Clean up on the very end of the stream: end stream or reset stream
// Resources to clean up / reset:
// 	+ upstream request
// 	+ all timers
// 	+ all filters
//  + remove stream in proxy context
func (s *downStream) cleanStream() {
	s.proxy.stats.DownstreamRequestActive().Dec(1)
	s.proxy.listenerStats.DownstreamRequestActive().Dec(1)

	// reset corresponding upstream stream
	if s.upstreamRequest != nil {
		s.upstreamRequest.resetStream()
	}

	// clean up timers
	s.cleanUp()

	// tell filters it's time to destroy
	for _, ef := range s.senderFilters {
		ef.filter.OnDestroy()
	}

	for _, ef := range s.receiverFilters {
		ef.filter.OnDestroy()
	}

	// access log
	if s.proxy != nil && s.proxy.accessLogs != nil {
		var downstreamRespHeadersMap map[string]string

		if v, ok := s.downstreamRespHeaders.(map[string]string); ok {
			downstreamRespHeadersMap = v
		}

		for _, al := range s.proxy.accessLogs {
			al.Log(s.downstreamReqHeaders, downstreamRespHeadersMap, s.requestInfo)
		}
	}

	// delete stream
	s.proxy.deleteActiveStream(s)
}

// types.StreamReceiver
func (s *downStream) OnReceiveHeaders(headers map[string]string, endStream bool) {
	s.downstreamRecvDone = endStream
	s.downstreamReqHeaders = headers

	s.doReceiveHeaders(nil, headers, endStream)
}

func (s *downStream) doReceiveHeaders(filter *activeStreamReceiverFilter, headers map[string]string, endStream bool) {
	if s.runReceiveHeadersFilters(filter, headers, endStream) {
		return
	}

	//Get some route by service name
	log.StartLogger.Tracef("before active stream route")
	route := s.proxy.routers.Route(headers, 1)

	if route == nil || route.RouteRule() == nil {
		// no route
		log.StartLogger.Warnf("no route to init upstream,headers = %v", headers)
		s.requestInfo.SetResponseFlag(types.NoRouteFound)

		s.sendHijackReply(types.RouterUnavailableCode, headers)

		return
	}
	log.StartLogger.Tracef("get route : %v,clusterName=%v", route, route.RouteRule().ClusterName())

	s.route = route

	s.requestInfo.SetRouteEntry(route.RouteRule())
	s.requestInfo.SetDownstreamLocalAddress(s.proxy.readCallbacks.Connection().LocalAddr())
	// todo: detect remote addr
	s.requestInfo.SetDownstreamRemoteAddress(s.proxy.readCallbacks.Connection().RemoteAddr())

<<<<<<< HEAD
	// active realize loadbalancer ctx
	err, pool := s.initializeUpstreamConnectionPool(route.RouteRule().ClusterName(), s)
=======
	log.StartLogger.Tracef("before initializeUpstreamConnectionPool")
	err, pool := s.initializeUpstreamConnectionPool(route.RouteRule().ClusterName())
>>>>>>> 72cb113b

	if err != nil {
		log.DefaultLogger.Errorf("initialize Upstream Connection Pool error, request can't be proxyed")
		return
	}

	log.StartLogger.Tracef("after initializeUpstreamConnectionPool")
	s.timeout = parseProxyTimeout(route, headers)
	s.retryState = newRetryState(route.RouteRule().Policy().RetryPolicy(), headers, s.cluster)

	//Build Request
	s.upstreamRequest = &upstreamRequest{
		activeStream: s,
		proxy:        s.proxy,
		connPool:     pool,
	}

	//Call upstream's append header method to build upstream's request
	s.upstreamRequest.appendHeaders(headers, endStream)

	if endStream {
		s.onUpstreamRequestSent()
	}
}

func (s *downStream) OnReceiveData(data types.IoBuffer, endStream bool) {
	s.requestInfo.SetBytesReceived(s.requestInfo.BytesReceived() + uint64(data.Len()))
	s.downstreamRecvDone = endStream

	s.doReceiveData(nil, data, endStream)
}

<<<<<<< HEAD
func (s *downStream) doReceiveData(filter *activeStreamReceiverFilter, data types.IoBuffer, endStream bool) {
=======
func (s *activeStream) doDecodeData(filter *activeStreamDecoderFilter, data types.IoBuffer, endStream bool) {
	log.StartLogger.Tracef("active stream do decode data")
>>>>>>> 72cb113b
	// if active stream finished the lifecycle, just ignore further data
	if s.localProcessDone {
		return
	}

	if s.runReceiveDataFilters(filter, data, endStream) {
		return
	}

	shouldBufData := false
	if s.retryState != nil && s.retryState.retryOn {
		shouldBufData = true

		// todo: set a buf limit
	}

	if endStream {
		s.onUpstreamRequestSent()
	}

	if shouldBufData {
		copied := data.Clone()

		if s.downstreamReqDataBuf != data {
			// not in on decodeData continue decode context
			if s.downstreamReqDataBuf == nil {
				s.downstreamReqDataBuf = buffer.NewIoBuffer(data.Len())
			}

			s.downstreamReqDataBuf.ReadFrom(data)
		}

		// use a copy when we need to reuse buffer later
		s.upstreamRequest.appendData(copied, endStream)
	} else {
		s.upstreamRequest.appendData(data, endStream)
	}
}

func (s *downStream) OnReceiveTrailers(trailers map[string]string) {
	s.downstreamRecvDone = true

	s.doReceiveTrailers(nil, trailers)
}

func (s *downStream) OnDecodeError(err error, headers map[string]string) {
	// todo: enrich headers' information to do some hijack
	//Check headers' info to do hijack
	switch err.Error() {
	case types.CodecException:
		s.sendHijackReply(types.CodecExceptionCode, headers)
	case types.DeserializeException:
		s.sendHijackReply(types.DeserialExceptionCode, headers)
	default:
		s.sendHijackReply(types.UnknownCode, headers)
	}
	return
}

func (s *downStream) doReceiveTrailers(filter *activeStreamReceiverFilter, trailers map[string]string) {
	// if active stream finished the lifecycle, just ignore further data
	if s.localProcessDone {
		return
	}

	if s.runReceiveTrailersFilters(filter, trailers) {
		return
	}

	s.downstreamReqTrailers = trailers
	s.onUpstreamRequestSent()
	s.upstreamRequest.appendTrailers(trailers)
}

func (s *downStream) onUpstreamRequestSent() {
	s.upstreamRequestSent = true
	s.requestInfo.SetRequestReceivedDuration(time.Now())

	if s.upstreamRequest != nil {
		// setup per req timeout timer
		s.setupPerReqTimeout()

		// setup global timeout timer
		if s.timeout.GlobalTimeout > 0 {
			if s.responseTimer != nil {
				s.responseTimer.stop()
			}

			s.responseTimer = newTimer(s.onResponseTimeout, s.timeout.GlobalTimeout)
			s.responseTimer.start()
		}
	}
}

// Note: global-timer MUST be stopped before active stream got recycled, otherwise resetting stream's properties will cause panic here
func (s *downStream) onResponseTimeout() {
	s.responseTimer = nil
	s.cluster.Stats().UpstreamRequestTimeout.Inc(1)

	if s.upstreamRequest != nil {
		if s.upstreamRequest.host != nil {
			s.upstreamRequest.host.HostStats().UpstreamRequestTimeout.Inc(1)
		}

		s.upstreamRequest.resetStream()
	}

	s.onUpstreamReset(UpstreamGlobalTimeout, types.StreamLocalReset)
}

func (s *downStream) setupPerReqTimeout() {
	timeout := s.timeout

	if timeout.TryTimeout > 0 {
		if s.perRetryTimer != nil {
			s.perRetryTimer.stop()
		}

		s.perRetryTimer = newTimer(s.onPerReqTimeout, timeout.TryTimeout*time.Second)
		s.perRetryTimer.start()
	}
}

// Note: per-try-timer MUST be stopped before active stream got recycled, otherwise resetting stream's properties will cause panic here
func (s *downStream) onPerReqTimeout() {
	if !s.downstreamResponseStarted {
		// handle timeout on response not

		s.perRetryTimer = nil
		s.cluster.Stats().UpstreamRequestTimeout.Inc(1)

		if s.upstreamRequest.host != nil {
			s.upstreamRequest.host.HostStats().UpstreamRequestTimeout.Inc(1)
		}

		s.upstreamRequest.resetStream()
		s.requestInfo.SetResponseFlag(types.UpstreamRequestTimeout)
		s.onUpstreamReset(UpstreamPerTryTimeout, types.StreamLocalReset)
	} else {
		log.DefaultLogger.Debugf("Skip request timeout on getting upstream response")
	}
}

func (s *downStream) initializeUpstreamConnectionPool(clusterName string, lbCtx types.LoadBalancerContext) (error, types.ConnectionPool) {
	clusterSnapshot := s.proxy.clusterManager.Get(nil, clusterName)

	if reflect.ValueOf(clusterSnapshot).IsNil() {
		// no available cluster
		log.DefaultLogger.Errorf("cluster snapshot is nil, cluster name is: %s", clusterName)
		s.requestInfo.SetResponseFlag(types.NoRouteFound)
		s.sendHijackReply(types.RouterUnavailableCode, s.downstreamReqHeaders)

		return errors.New(fmt.Sprintf("unkown cluster %s", clusterName)), nil
	}

	s.cluster = clusterSnapshot.ClusterInfo()
	var connPool types.ConnectionPool

	// todo: refactor
	switch types.Protocol(s.proxy.config.UpstreamProtocol) {
	case protocol.SofaRpc:
		connPool = s.proxy.clusterManager.SofaRpcConnPoolForCluster(clusterName, lbCtx)
	case protocol.Http2:
<<<<<<< HEAD
		connPool = s.proxy.clusterManager.HttpConnPoolForCluster(clusterName, protocol.Http2, lbCtx)
	case protocol.Http1:
		connPool = s.proxy.clusterManager.HttpConnPoolForCluster(clusterName, protocol.Http1, lbCtx)
=======
		connPool = s.proxy.clusterManager.HttpConnPoolForCluster(clusterName, protocol.Http2, nil)
	case protocol.Xprotocol:
		connPool = s.proxy.clusterManager.XprotocolConnPoolForCluster(clusterName, protocol.Xprotocol, nil)
>>>>>>> 72cb113b
	default:
		connPool = s.proxy.clusterManager.HttpConnPoolForCluster(clusterName, protocol.Http2, lbCtx)
	}

	if connPool == nil {
		s.requestInfo.SetResponseFlag(types.NoHealthyUpstream)
		s.sendHijackReply(types.NoHealthUpstreamCode, s.downstreamReqHeaders)

		return errors.New(fmt.Sprintf("no healthy upstream in cluster %s", clusterName)), nil
	}

	// TODO: update upstream stats

	return nil, connPool
}

// ~~~ active stream sender wrapper

func (s *downStream) appendHeaders(headers map[string]string, endStream bool) {
	s.localProcessDone = endStream
	s.doAppendHeaders(nil, headers, endStream)
}

func (s *downStream) doAppendHeaders(filter *activeStreamSenderFilter, headers interface{}, endStream bool) {
	if s.runAppendHeaderFilters(filter, headers, endStream) {
		return
	}

	//Currently, just log the error
	if err := s.responseSender.AppendHeaders(headers, endStream); err != nil {
		s.logger.Errorf("[downstream] decode headers error, %s", err)
	}

	if endStream {
		s.endStream()
	}
}

func (s *downStream) appendData(data types.IoBuffer, endStream bool) {
	s.localProcessDone = endStream

	s.doAppendData(nil, data, endStream)
}

func (s *downStream) doAppendData(filter *activeStreamSenderFilter, data types.IoBuffer, endStream bool) {
	if s.runAppendDataFilters(filter, data, endStream) {
		return
	}

	s.responseSender.AppendData(data, endStream)

	s.requestInfo.SetBytesSent(s.requestInfo.BytesSent() + uint64(data.Len()))

	if endStream {
		s.endStream()
	}
}

func (s *downStream) appendTrailers(trailers map[string]string) {
	s.localProcessDone = true

	s.doAppendTrailers(nil, trailers)
}

func (s *downStream) doAppendTrailers(filter *activeStreamSenderFilter, trailers map[string]string) {
	if s.runAppendTrailersFilters(filter, trailers) {
		return
	}

	s.responseSender.AppendTrailers(trailers)
	s.endStream()
}

// ~~~ upstream event handler

func (s *downStream) onUpstreamHeaders(headers map[string]string, endStream bool) {
	s.downstreamRespHeaders = headers

	// check retry
	if s.retryState != nil {
		retryCheck := s.retryState.retry(headers, "", s.doRetry)

		if retryCheck == types.ShouldRetry && s.setupRetry(endStream) {
			return
		} else if retryCheck == types.RetryOverflow {
			s.requestInfo.SetResponseFlag(types.UpstreamOverflow)
		}

		s.retryState.reset()
	}

	s.requestInfo.SetResponseReceivedDuration(time.Now())

	s.downstreamResponseStarted = true

	if endStream {
		s.onUpstreamResponseRecvFinished()
	}

	// todo: insert proxy headers
	s.appendHeaders(headers, endStream)
}

func (s *downStream) onUpstreamData(data types.IoBuffer, endStream bool) {
	if endStream {
		s.onUpstreamResponseRecvFinished()
	}

	s.appendData(data, endStream)
}

func (s *downStream) onUpstreamTrailers(trailers map[string]string) {
	s.onUpstreamResponseRecvFinished()

	s.appendTrailers(trailers)
}

func (s *downStream) onUpstreamResponseRecvFinished() {
	if !s.upstreamRequestSent {
		s.upstreamRequest.resetStream()
	}

	// todo: stats
	// todo: logs

	s.cleanUp()
}

<<<<<<< HEAD
func (s *downStream) onUpstreamReset(urtype UpstreamResetType, reason types.StreamResetReason) {
=======
func (s *activeStream) onUpstreamReset(urtype UpstreamResetType, reason types.StreamResetReason) {
	// todo: update stats
	log.StartLogger.Tracef("on upstream reset invoked")

>>>>>>> 72cb113b
	// see if we need a retry
	if urtype != UpstreamGlobalTimeout &&
		s.downstreamResponseStarted && s.retryState != nil {
		retryCheck := s.retryState.retry(nil, reason, s.doRetry)

		if retryCheck == types.ShouldRetry && s.setupRetry(true) {
			// setup retry timer and return
			return
		} else if retryCheck == types.RetryOverflow {
			s.requestInfo.SetResponseFlag(types.UpstreamOverflow)
		}
	}

<<<<<<< HEAD
	// clean up all timers
	s.cleanUp()
=======
	if reason == types.StreamOverflow || reason == types.StreamConnectionFailed ||
		reason == types.StreamRemoteReset {
		log.StartLogger.Tracef("on upstream reset reason %v", reason)
		s.upstreamRequest.connPool.Close()
		s.proxy.readCallbacks.Connection().RawConn().Close()
		s.resetStream()
		return
	}
>>>>>>> 72cb113b

	// If we have not yet sent anything downstream, send a response with an appropriate status code.
	// Otherwise just reset the ongoing response.
	if s.downstreamResponseStarted {
		s.resetStream()
	} else {
		var code int
		if urtype == UpstreamGlobalTimeout || urtype == UpstreamPerTryTimeout {
			s.requestInfo.SetResponseFlag(types.UpstreamRequestTimeout)
			code = types.TimeoutExceptionCode
		} else {
			reasonFlag := s.proxy.streamResetReasonToResponseFlag(reason)
			s.requestInfo.SetResponseFlag(reasonFlag)
			code = types.NoHealthUpstreamCode
		}

		s.sendHijackReply(code, s.downstreamReqHeaders)
	}
}

func (s *downStream) setupRetry(endStream bool) bool {
	if !s.upstreamRequestSent {
		return false
	}

	if !endStream {
		s.upstreamRequest.resetStream()
	}

	s.upstreamRequest.requestSender = nil

	// reset per req timer
	if s.perRetryTimer != nil {
		s.perRetryTimer.stop()
		s.perRetryTimer = nil
	}

	return true
}

// Note: retry-timer MUST be stopped before active stream got recycled, otherwise resetting stream's properties will cause panic here
func (s *downStream) doRetry() {
	err, pool := s.initializeUpstreamConnectionPool(s.cluster.Name(), nil)

	if err != nil {
		s.sendHijackReply(types.NoHealthUpstreamCode, s.downstreamReqHeaders)
		s.cleanUp()
		return
	}

	s.upstreamRequest = &upstreamRequest{
		activeStream: s,
		proxy:        s.proxy,
		connPool:     pool,
	}

	s.upstreamRequest.appendHeaders(s.downstreamReqHeaders,
		s.downstreamReqDataBuf != nil && s.downstreamReqTrailers != nil)

	if s.upstreamRequest != nil {
		if s.downstreamReqDataBuf != nil {
			// make a data copy to retry
			copied := s.downstreamReqDataBuf.Clone()
			s.upstreamRequest.appendData(copied, s.downstreamReqTrailers == nil)
		}

		if s.downstreamReqTrailers != nil {
			s.upstreamRequest.appendTrailers(s.downstreamReqTrailers)
		}

		// setup per try timeout timer
		s.setupPerReqTimeout()
	}
}

func (s *downStream) onUpstreamAboveWriteBufferHighWatermark() {
	s.responseSender.GetStream().ReadDisable(true)
}

func (s *downStream) onUpstreamBelowWriteBufferHighWatermark() {
	s.responseSender.GetStream().ReadDisable(false)
}

// Downstream got reset in proxy context on scenario below:
// 1. downstream filter reset downstream
// 2. corresponding upstream got reset
func (s *downStream) resetStream() {
	s.endStream()
}

func (s *downStream) sendHijackReply(code int, headers map[string]string) {
	if headers == nil {
		headers = make(map[string]string, 5)
	}

	headers[types.HeaderStatus] = strconv.Itoa(code)
	s.appendHeaders(headers, true)
}

func (s *downStream) cleanUp() {
	// reset upstream request
	// if a downstream filter ends downstream before send to upstream, upstreamRequest will be nil
	if s.upstreamRequest != nil {
		s.upstreamRequest.requestSender = nil
	}

	// reset retry state
	// if  a downstream filter ends downstream before send to upstream, retryState will be nil
	if s.retryState != nil {
		s.retryState.reset()
	}

	// reset pertry timer
	if s.perRetryTimer != nil {
		s.perRetryTimer.stop()
		s.perRetryTimer = nil
	}

	// reset response timer
	if s.responseTimer != nil {
		s.responseTimer.stop()
		s.responseTimer = nil
	}
}

func (s *downStream) setBufferLimit(bufferLimit uint32) {
	s.bufferLimit = bufferLimit

	// todo
}

func (s *downStream) AddStreamReceiverFilter(filter types.StreamReceiverFilter) {
	sf := newActiveStreamReceiverFilter(len(s.receiverFilters), s, filter)
	s.receiverFilters = append(s.receiverFilters, sf)
}

func (s *downStream) AddStreamSenderFilter(filter types.StreamSenderFilter) {
	sf := newActiveStreamSenderFilter(len(s.senderFilters), s, filter)
	s.senderFilters = append(s.senderFilters, sf)
}

func (s *downStream) reset() {
	s.streamId = ""
	s.proxy = nil
	s.route = nil
	s.cluster = nil
	s.element = nil
	s.bufferLimit = 0
	s.highWatermarkCount = 0
	s.timeout = nil
	s.retryState = nil
	s.requestInfo = nil
	s.responseSender = nil
	s.upstreamRequest = nil
	s.perRetryTimer = nil
	s.responseTimer = nil
	s.downstreamRespHeaders = nil
	s.downstreamReqDataBuf = nil
	s.downstreamReqTrailers = nil
	s.downstreamRespHeaders = nil
	s.downstreamRespDataBuf = nil
	s.downstreamRespTrailers = nil
	s.downstreamResponseStarted = false
	s.upstreamRequestSent = false
	s.downstreamRecvDone = false
	s.localProcessDone = false
	s.senderFiltersStreaming = false
	s.receiverFiltersStreaming = false
	s.filterStage = 0
	s.senderFilters = s.senderFilters[:0]
	s.receiverFilters = s.receiverFilters[:0]
}

// types.LoadBalancerContext
// no use currently
func (s *downStream) ComputeHashKey() types.HashedValue {
	return [16]byte{}
}

func (s *downStream) MetadataMatchCriteria() types.MetadataMatchCriteria {
	if nil != s.requestInfo.RouteEntry() {
		return s.requestInfo.RouteEntry().MetadataMatchCriteria()
	} else {
		return nil
	}
}

func (s *downStream) DownstreamConnection() net.Conn {
	return s.proxy.readCallbacks.Connection().RawConn()
}

func (s *downStream) DownstreamHeaders() map[string]string {
	return s.downstreamReqHeaders
}<|MERGE_RESOLUTION|>--- conflicted
+++ resolved
@@ -221,13 +221,9 @@
 	// todo: detect remote addr
 	s.requestInfo.SetDownstreamRemoteAddress(s.proxy.readCallbacks.Connection().RemoteAddr())
 
-<<<<<<< HEAD
 	// active realize loadbalancer ctx
-	err, pool := s.initializeUpstreamConnectionPool(route.RouteRule().ClusterName(), s)
-=======
 	log.StartLogger.Tracef("before initializeUpstreamConnectionPool")
 	err, pool := s.initializeUpstreamConnectionPool(route.RouteRule().ClusterName())
->>>>>>> 72cb113b
 
 	if err != nil {
 		log.DefaultLogger.Errorf("initialize Upstream Connection Pool error, request can't be proxyed")
@@ -260,12 +256,8 @@
 	s.doReceiveData(nil, data, endStream)
 }
 
-<<<<<<< HEAD
 func (s *downStream) doReceiveData(filter *activeStreamReceiverFilter, data types.IoBuffer, endStream bool) {
-=======
-func (s *activeStream) doDecodeData(filter *activeStreamDecoderFilter, data types.IoBuffer, endStream bool) {
 	log.StartLogger.Tracef("active stream do decode data")
->>>>>>> 72cb113b
 	// if active stream finished the lifecycle, just ignore further data
 	if s.localProcessDone {
 		return
@@ -429,15 +421,11 @@
 	case protocol.SofaRpc:
 		connPool = s.proxy.clusterManager.SofaRpcConnPoolForCluster(clusterName, lbCtx)
 	case protocol.Http2:
-<<<<<<< HEAD
 		connPool = s.proxy.clusterManager.HttpConnPoolForCluster(clusterName, protocol.Http2, lbCtx)
 	case protocol.Http1:
 		connPool = s.proxy.clusterManager.HttpConnPoolForCluster(clusterName, protocol.Http1, lbCtx)
-=======
-		connPool = s.proxy.clusterManager.HttpConnPoolForCluster(clusterName, protocol.Http2, nil)
 	case protocol.Xprotocol:
 		connPool = s.proxy.clusterManager.XprotocolConnPoolForCluster(clusterName, protocol.Xprotocol, nil)
->>>>>>> 72cb113b
 	default:
 		connPool = s.proxy.clusterManager.HttpConnPoolForCluster(clusterName, protocol.Http2, lbCtx)
 	}
@@ -566,14 +554,10 @@
 	s.cleanUp()
 }
 
-<<<<<<< HEAD
 func (s *downStream) onUpstreamReset(urtype UpstreamResetType, reason types.StreamResetReason) {
-=======
-func (s *activeStream) onUpstreamReset(urtype UpstreamResetType, reason types.StreamResetReason) {
 	// todo: update stats
 	log.StartLogger.Tracef("on upstream reset invoked")
 
->>>>>>> 72cb113b
 	// see if we need a retry
 	if urtype != UpstreamGlobalTimeout &&
 		s.downstreamResponseStarted && s.retryState != nil {
@@ -587,10 +571,9 @@
 		}
 	}
 
-<<<<<<< HEAD
 	// clean up all timers
 	s.cleanUp()
-=======
+
 	if reason == types.StreamOverflow || reason == types.StreamConnectionFailed ||
 		reason == types.StreamRemoteReset {
 		log.StartLogger.Tracef("on upstream reset reason %v", reason)
@@ -599,7 +582,6 @@
 		s.resetStream()
 		return
 	}
->>>>>>> 72cb113b
 
 	// If we have not yet sent anything downstream, send a response with an appropriate status code.
 	// Otherwise just reset the ongoing response.
